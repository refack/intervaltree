'''
PyIntervalTree: A mutable, self-balancing interval tree. Queries may be by point, by range overlap, or by range envelopment.

Note that "python setup.py test" invokes pytest on the package. With appropriately
configured setup.cfg, this will check both xxx_test modules and docstrings.

Copyright 2014, Chaim-Leib Halbert et al.
Most recent fork and modifications by Konstantin Tretyakov

Licensed under LGPL.
'''
import sys
from setuptools import setup, find_packages
from setuptools.command.test import test as TestCommand

# This is a plug-in for setuptools that will invoke py.test
# when you run python setup.py test
class PyTest(TestCommand):
    def finalize_options(self):
        TestCommand.finalize_options(self)
        self.test_args = []
        self.test_suite = True

    def run_tests(self):
        import pytest  # import here, because outside the required eggs aren't loaded yet
        sys.exit(pytest.main(self.test_args))


version = '0.3'
setup(
<<<<<<< HEAD
    name='PyIntervalTree',
    packages=['intervaltree'],
    install_requires=['six'],
    version='0.3',
    description='Mutable, self-balancing interval tree',
    author='Chaim-Leib Halbert',
    author_email='chaim.leib.halbert@gmail.com',
    url='https://github.com/chaimleib/PyIntervaTree',
    download_url='https://github.com/Musashiaharon/PyIntervalTree/tarball/0.3',
    keywords=['range', 'interval', 'tree', 'data', 'structure'],
    classifiers=[],
=======
    name = 'PyIntervalTree',
    version = version,
    description = 'Mutable, self-balancing interval tree',
    long_description=open("README.rst").read(),
    classifiers=[ # Get strings from http://pypi.python.org/pypi?%3Aaction=list_classifiers
        'Development Status :: 4 - Beta',
        'Programming Language :: Python',
        'Intended Audience :: Science/Research',
        'License :: OSI Approved :: GNU Lesser General Public License v3 (LGPLv3)',
        'Topic :: Scientific/Engineering :: Bio-Informatics',
        'Topic :: Software Development :: Libraries',
    ],
    keywords="interval-tree data-structure intervals tree", # Separate with spaces
    author = 'Chaim-Leib Halbert, Konstantin Tretyakov',
    author_email = 'kt@ut.ee',
    url='https://github.com/konstantint/PyIntervalTree',
    license="LGPL",
    packages=find_packages(exclude=['examples', 'tests']),
    include_package_data=True,
    zip_safe=True,
    tests_require=['pytest'],
    cmdclass={'test': PyTest},
    entry_points={}
>>>>>>> 93b9b9f6
)<|MERGE_RESOLUTION|>--- conflicted
+++ resolved
@@ -4,10 +4,19 @@
 Note that "python setup.py test" invokes pytest on the package. With appropriately
 configured setup.cfg, this will check both xxx_test modules and docstrings.
 
-Copyright 2014, Chaim-Leib Halbert et al.
-Most recent fork and modifications by Konstantin Tretyakov
+Copyright 2013-2014 Chaim-Leib Halbert
 
-Licensed under LGPL.
+Licensed under the Apache License, Version 2.0 (the "License");
+you may not use this file except in compliance with the License.
+You may obtain a copy of the License at
+
+   http://www.apache.org/licenses/LICENSE-2.0
+
+Unless required by applicable law or agreed to in writing, software
+distributed under the License is distributed on an "AS IS" BASIS,
+WITHOUT WARRANTIES OR CONDITIONS OF ANY KIND, either express or implied.
+See the License for the specific language governing permissions and
+limitations under the License.
 '''
 import sys
 from setuptools import setup, find_packages
@@ -28,41 +37,27 @@
 
 version = '0.3'
 setup(
-<<<<<<< HEAD
-    name='PyIntervalTree',
+    name = 'PyIntervalTree',
+    version = version,
     packages=['intervaltree'],
     install_requires=['six'],
-    version='0.3',
-    description='Mutable, self-balancing interval tree',
-    author='Chaim-Leib Halbert',
-    author_email='chaim.leib.halbert@gmail.com',
-    url='https://github.com/chaimleib/PyIntervaTree',
-    download_url='https://github.com/Musashiaharon/PyIntervalTree/tarball/0.3',
-    keywords=['range', 'interval', 'tree', 'data', 'structure'],
-    classifiers=[],
-=======
-    name = 'PyIntervalTree',
-    version = version,
     description = 'Mutable, self-balancing interval tree',
-    long_description=open("README.rst").read(),
+    long_description=open("README.md").read(),
     classifiers=[ # Get strings from http://pypi.python.org/pypi?%3Aaction=list_classifiers
         'Development Status :: 4 - Beta',
         'Programming Language :: Python',
-        'Intended Audience :: Science/Research',
-        'License :: OSI Approved :: GNU Lesser General Public License v3 (LGPLv3)',
-        'Topic :: Scientific/Engineering :: Bio-Informatics',
+        'License :: OSI Approved :: Apache Software License',
         'Topic :: Software Development :: Libraries',
     ],
     keywords="interval-tree data-structure intervals tree", # Separate with spaces
     author = 'Chaim-Leib Halbert, Konstantin Tretyakov',
-    author_email = 'kt@ut.ee',
-    url='https://github.com/konstantint/PyIntervalTree',
-    license="LGPL",
-    packages=find_packages(exclude=['examples', 'tests']),
+    author_email = 'chaim.leib.halbert@gmail.com',
+    url='https://github.com/chaimleib/PyIntervalTree',
+    license="Apache",
+    packages=find_packages(exclude=['examples', 'tests', 'test']),
     include_package_data=True,
     zip_safe=True,
     tests_require=['pytest'],
     cmdclass={'test': PyTest},
     entry_points={}
->>>>>>> 93b9b9f6
 )