--- conflicted
+++ resolved
@@ -44,16 +44,12 @@
 
 
 ## CONFIG
-<<<<<<< HEAD
 version = '2.0.0'
-=======
-version = '1.1.0'
 if 'PYPI' in os.environ and os.environ['PYPI'] == 'pypitest':
     dev_version = development_version() + '-%s' % version
     version = dev_version
 print('Version %s' % version)
 
->>>>>>> 3b2cba4c
 create_rst = True
 
 
